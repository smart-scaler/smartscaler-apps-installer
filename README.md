--- conflicted
+++ resolved
@@ -68,9 +68,11 @@
 # Install collections from requirements.yml
 ansible-galaxy collection install -r requirements.yml
 
-# Collections included:
-# - community.general
-# - kubernetes.core
+#collections:
+#  - name: community.general
+#  - name: kubernetes.core
+#  - name: ansible.posix
+#   -name: community.crypto 
 ```
 
 ### Verifying Installation
@@ -270,7 +272,7 @@
    - `nim_cache_pvc_size`: PVC size
    - `nim_cache_volume_access_mode`: Volume access mode
 
-<<<<<<< HEAD
+
 ## SSH User Configuration for Kubernetes Deployment
 
 ### Default Configuration
@@ -313,9 +315,9 @@
 3. Ensure sudoers configuration is correct
 
 ## Installation
-=======
+
 ## (Optional) Kubernetes Installation
->>>>>>> dfc8ab18
+
 
 ⚠️ **IMPORTANT**: The **ONLY** supported method for installing Kubernetes is through the `setup_kubernetes.sh` script. This script handles all necessary setup steps and validations.
 
